[package]
name = "cumulus-client-service"
version = "0.1.0"
authors = ["Parity Technologies <admin@parity.io>"]
edition = "2018"

[dependencies]
# Cumulus dependencies
cumulus-client-consensus-common = { path = "../consensus/common" }
cumulus-client-collator = { path = "../collator" }
cumulus-primitives-core = { path = "../../primitives/core" }

# Substrate dependencies
<<<<<<< HEAD
sc-chain-spec = { git = "https://github.com/paritytech/substrate", branch = "rococo-v1" }
sc-client-api = { git = "https://github.com/paritytech/substrate", branch = "rococo-v1" }
sc-service = { git = "https://github.com/paritytech/substrate", branch = "rococo-v1" }
sc-tracing = { git = "https://github.com/paritytech/substrate", branch = "rococo-v1" }
sp-consensus = { git = "https://github.com/paritytech/substrate", branch = "rococo-v1" }
sp-runtime = { git = "https://github.com/paritytech/substrate", branch = "rococo-v1" }
sp-api = { git = "https://github.com/paritytech/substrate", branch = "rococo-v1" }
sp-core = { git = "https://github.com/paritytech/substrate", branch = "rococo-v1" }
sp-inherents = { git = "https://github.com/paritytech/substrate", branch = "rococo-v1" }
sp-blockchain = { git = "https://github.com/paritytech/substrate", branch = "rococo-v1" }

# Polkadot dependencies
polkadot-primitives = { git = "https://github.com/paritytech/polkadot", branch = "rococo-v1" }
polkadot-service = { git = "https://github.com/paritytech/polkadot", branch = "rococo-v1" }
polkadot-overseer = { git = "https://github.com/paritytech/polkadot", branch = "rococo-v1" }
=======
sc-chain-spec = { git = "https://github.com/paritytech/substrate", branch = "master" }
sc-client-api = { git = "https://github.com/paritytech/substrate", branch = "master" }
sc-service = { git = "https://github.com/paritytech/substrate", branch = "master" }
sc-tracing = { git = "https://github.com/paritytech/substrate", branch = "master" }
sp-consensus = { git = "https://github.com/paritytech/substrate", branch = "master" }
sp-runtime = { git = "https://github.com/paritytech/substrate", branch = "master" }
sp-api = { git = "https://github.com/paritytech/substrate", branch = "master" }
sp-core = { git = "https://github.com/paritytech/substrate", branch = "master" }
sp-blockchain = { git = "https://github.com/paritytech/substrate", branch = "master" }

# Polkadot dependencies
polkadot-primitives = { git = "https://github.com/paritytech/polkadot", branch = "master" }
polkadot-service = { git = "https://github.com/paritytech/polkadot", branch = "master" }
>>>>>>> 28d1d007

# Other deps
futures = "0.3.6"
tracing = "0.1.22"
codec = { package = "parity-scale-codec", version = "2.0.0" }<|MERGE_RESOLUTION|>--- conflicted
+++ resolved
@@ -11,7 +11,6 @@
 cumulus-primitives-core = { path = "../../primitives/core" }
 
 # Substrate dependencies
-<<<<<<< HEAD
 sc-chain-spec = { git = "https://github.com/paritytech/substrate", branch = "rococo-v1" }
 sc-client-api = { git = "https://github.com/paritytech/substrate", branch = "rococo-v1" }
 sc-service = { git = "https://github.com/paritytech/substrate", branch = "rococo-v1" }
@@ -20,28 +19,11 @@
 sp-runtime = { git = "https://github.com/paritytech/substrate", branch = "rococo-v1" }
 sp-api = { git = "https://github.com/paritytech/substrate", branch = "rococo-v1" }
 sp-core = { git = "https://github.com/paritytech/substrate", branch = "rococo-v1" }
-sp-inherents = { git = "https://github.com/paritytech/substrate", branch = "rococo-v1" }
 sp-blockchain = { git = "https://github.com/paritytech/substrate", branch = "rococo-v1" }
 
 # Polkadot dependencies
 polkadot-primitives = { git = "https://github.com/paritytech/polkadot", branch = "rococo-v1" }
 polkadot-service = { git = "https://github.com/paritytech/polkadot", branch = "rococo-v1" }
-polkadot-overseer = { git = "https://github.com/paritytech/polkadot", branch = "rococo-v1" }
-=======
-sc-chain-spec = { git = "https://github.com/paritytech/substrate", branch = "master" }
-sc-client-api = { git = "https://github.com/paritytech/substrate", branch = "master" }
-sc-service = { git = "https://github.com/paritytech/substrate", branch = "master" }
-sc-tracing = { git = "https://github.com/paritytech/substrate", branch = "master" }
-sp-consensus = { git = "https://github.com/paritytech/substrate", branch = "master" }
-sp-runtime = { git = "https://github.com/paritytech/substrate", branch = "master" }
-sp-api = { git = "https://github.com/paritytech/substrate", branch = "master" }
-sp-core = { git = "https://github.com/paritytech/substrate", branch = "master" }
-sp-blockchain = { git = "https://github.com/paritytech/substrate", branch = "master" }
-
-# Polkadot dependencies
-polkadot-primitives = { git = "https://github.com/paritytech/polkadot", branch = "master" }
-polkadot-service = { git = "https://github.com/paritytech/polkadot", branch = "master" }
->>>>>>> 28d1d007
 
 # Other deps
 futures = "0.3.6"
