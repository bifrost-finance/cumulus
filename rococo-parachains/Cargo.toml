--- conflicted
+++ resolved
@@ -13,17 +13,10 @@
 derive_more = "0.15.0"
 exit-future = "0.1.4"
 futures = { version = "0.3.1", features = ["compat"] }
-<<<<<<< HEAD
 log = "0.4.13"
-parking_lot = '0.9.0'
-trie-root = '0.15.2'
-codec = { package = 'parity-scale-codec', version = '1.0.0' }
-=======
-log = "0.4.8"
 parking_lot = "0.9.0"
 trie-root = "0.15.2"
 codec = { package = "parity-scale-codec", version = "2.0.0" }
->>>>>>> ec08d11d
 structopt = "0.3.3"
 serde = { version = "1.0.119", features = ["derive"] }
 hex-literal = "0.2.1"
@@ -33,7 +26,6 @@
 rococo-parachain-primitives = { path = "primitives" }
 
 # Substrate dependencies
-<<<<<<< HEAD
 sp-runtime = { git = "https://github.com/paritytech/substrate", default-features = false, branch = "rococo-v1" }
 sp-io = { git = "https://github.com/paritytech/substrate", branch = "rococo-v1" }
 sp-core = { git = "https://github.com/paritytech/substrate", branch = "rococo-v1" }
@@ -49,7 +41,7 @@
 sc-transaction-pool = { git = "https://github.com/paritytech/substrate", branch = "rococo-v1" }
 sp-transaction-pool = { git = "https://github.com/paritytech/substrate", branch = "rococo-v1" }
 sc-network = { git = "https://github.com/paritytech/substrate", branch = "rococo-v1" }
-sc-basic-authorship = { git = "https://github.com/paritytech/substrate", version = "0.8.0-rc5", branch = "rococo-v1" }
+sc-basic-authorship = { git = "https://github.com/paritytech/substrate", branch = "rococo-v1" }
 sp-timestamp = { git = "https://github.com/paritytech/substrate", branch = "rococo-v1" }
 sp-blockchain = { git = "https://github.com/paritytech/substrate", branch = "rococo-v1" }
 sp-block-builder = { git = "https://github.com/paritytech/substrate", branch = "rococo-v1" }
@@ -59,33 +51,6 @@
 sc-rpc = { git = "https://github.com/paritytech/substrate", branch = "rococo-v1" }
 sc-tracing = { git = "https://github.com/paritytech/substrate", branch = "rococo-v1" }
 sp-offchain = { git = "https://github.com/paritytech/substrate", branch = "rococo-v1" }
-=======
-sp-runtime = { git = "https://github.com/paritytech/substrate", default-features = false, branch = "master" }
-sp-io = { git = "https://github.com/paritytech/substrate", branch = "master" }
-sp-core = { git = "https://github.com/paritytech/substrate", branch = "master" }
-sp-inherents = { git = "https://github.com/paritytech/substrate", branch = "master" }
-sp-consensus = { git = "https://github.com/paritytech/substrate", branch = "master" }
-sp-session = { git = "https://github.com/paritytech/substrate", branch = "master" }
-sc-consensus = { git = "https://github.com/paritytech/substrate", branch = "master" }
-sc-cli = { git = "https://github.com/paritytech/substrate", branch = "master" }
-sc-client-api = { git = "https://github.com/paritytech/substrate", branch = "master" }
-sc-executor = { git = "https://github.com/paritytech/substrate", branch = "master" }
-sc-service = { git = "https://github.com/paritytech/substrate", branch = "master" }
-sc-telemetry = { git = "https://github.com/paritytech/substrate", branch = "master" }
-sc-transaction-pool = { git = "https://github.com/paritytech/substrate", branch = "master" }
-sp-transaction-pool = { git = "https://github.com/paritytech/substrate", branch = "master" }
-sc-network = { git = "https://github.com/paritytech/substrate", branch = "master" }
-sc-basic-authorship = { git = "https://github.com/paritytech/substrate", branch = "master" }
-sp-timestamp = { git = "https://github.com/paritytech/substrate", branch = "master" }
-sp-blockchain = { git = "https://github.com/paritytech/substrate", branch = "master" }
-sp-block-builder = { git = "https://github.com/paritytech/substrate", branch = "master" }
-sp-trie = { git = "https://github.com/paritytech/substrate", branch = "master" }
-sc-finality-grandpa = { git = "https://github.com/paritytech/substrate", branch = "master" }
-sc-chain-spec = { git = "https://github.com/paritytech/substrate", branch = "master" }
-sc-rpc = { git = "https://github.com/paritytech/substrate", branch = "master" }
-sc-tracing = { git = "https://github.com/paritytech/substrate", branch = "master" }
-sp-offchain = { git = "https://github.com/paritytech/substrate", branch = "master" }
->>>>>>> ec08d11d
 
 # RPC related dependencies
 jsonrpc-core = "15.1.0"
